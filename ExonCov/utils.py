"""Utility functions."""
import json

from flask import request, url_for
from flask_login import current_user
from sqlalchemy.orm.exc import NoResultFound
from sqlalchemy.exc import IntegrityError

def get_one_or_create(session, model, create_method='', create_method_kwargs=None, **kwargs):
    """Get object from database or create if not exist.

    Source: http://skien.cc/blog/2014/02/06/sqlalchemy-and-race-conditions-follow-up/
    """
    try:
        return session.query(model).filter_by(**kwargs).one(), True
    except NoResultFound:
        kwargs.update(create_method_kwargs or {})
        created = getattr(model, create_method, model)(**kwargs)
        try:
            session.add(created)
            session.flush()
        except IntegrityError:
            session.rollback()
            return session.query(model).filter_by(**kwargs).one(), True
        else:
            session.commit()
            return created, False


class WSGIMiddleware(object):
    """WSGI Middleware."""

    def __init__(self, app, prefix):
        self.app = app
        self.prefix = prefix

    def __call__(self, environ, start_response):
        environ['SCRIPT_NAME'] = self.prefix
        return self.app(environ, start_response)


def url_for_other_page(page):
    args = request.args.copy()
    args['page'] = page
    return url_for(request.endpoint, **args)


def weighted_average(values, weights):
    return sum(x * y for x, y in zip(values, weights)) / sum(weights)


def event_logger(connection, log_model, model_name, action, event_data):
    # Cleanup and transform item to str
    for item in event_data.keys():
        if item in ['_sa_instance_state', 'user']:
            event_data.pop(item, None)
        else:
            event_data[item] = str(event_data[item])

    connection.execute(
        log_model.__table__.insert(),
        {
            'user_id': current_user.id,
            'table': model_name,
            'action': action,
            'data': json.dumps(event_data)
        }
    )


<<<<<<< HEAD
def retrieve_coverage(measurements, keys = None, samples = None):
    if not keys :
=======
def get_summary_stats_multi_sample(measurements, keys = "", samples = ""):
    if keys == "" :
>>>>>>> 592bfb96
        keys = measurements.keys()
    elif isinstance(keys, str):
        keys = [keys]

    for key in keys:
        if samples:
            # when measurements scope is panel
            values = [measurements[key]['samples'][sample]['measurement'] for sample in samples] 
        else:
            # when measurements scope is transcript or exon
            values = measurements[key].values()
        measurements[key]['min'], measurements[key]['max'], measurements[key]['mean'] = get_summary_stats(values)
    return measurements


def get_summary_stats(values):
    return(min(values), max(values), float(sum(values)) / len(values))<|MERGE_RESOLUTION|>--- conflicted
+++ resolved
@@ -68,13 +68,8 @@
     )
 
 
-<<<<<<< HEAD
-def retrieve_coverage(measurements, keys = None, samples = None):
-    if not keys :
-=======
 def get_summary_stats_multi_sample(measurements, keys = "", samples = ""):
     if keys == "" :
->>>>>>> 592bfb96
         keys = measurements.keys()
     elif isinstance(keys, str):
         keys = [keys]
