--- conflicted
+++ resolved
@@ -13,736 +13,9 @@
 manager.add_command('remove_sample', cli.RemoveSample())
 manager.add_command('check_samples', cli.CheckSamples())
 
-<<<<<<< HEAD
 db_manager.add_command('stats', cli.PrintStats())
 db_manager.add_command('panel_genes', cli.PrintPanelGenesTable())
 #db_manager.add_command('load_design', cli.LoadDesign())
 
 if __name__ == "__main__":
-    manager.run()
-=======
-def unique(list):
-    seen = set()
-    seen_add = seen.add
-    return [x for x in list if not (x in seen or seen_add(x))]
-
-#######
-
-
-def make_Dic(list):
-    dic = {}
-    for item in list:
-        try:
-            dic[item.rstrip()]
-        except:
-            dic[item.rstrip()] = []
-    return dic
-
-########
-
-
-def Write_SH(job_num, wkdir, sambamba, bam_file, bq, mq, L_list, threads, bed_file):
-    sambamba_filter = "mapping_quality >= {mq} and not duplicate and not failed_quality_control and not secondary_alignment".format(mq=mq)
-    prefix, _ = os.path.basename(bam_file).rsplit(".", 1)
-    out_file = "{}_exon_coverage.tsv".format(prefix)
-    command = '{sambamba} depth region {bam_file} -m -q {bq} -F " {sambamba_filter} "'.format(
-        sambamba=sambamba,
-        bam_file=bam_file,
-        bq=bq,
-        sambamba_filter=sambamba_filter,
-    )
-    command += ' {thresholds} -t {threads} -L {bed_file} -o {out_file}\n'.format(
-        thresholds=" ".join("-T {}".format(threshold) for threshold in L_list),
-        threads=threads,
-        bed_file=bed_file,
-        out_file=out_file,
-    )
-    script_file = os.path.join(wkdir, "Depth_job_{}.sh".format(job_num))
-    with open(script_file, "w") as f:
-        f.write(command)
-    return script_file, out_file
-
-########
-
-
-def one_more_minute(timeslot):
-    hours, minutes, seconds = (int(s) for s in timeslot.split(":"))
-    extra_hours, minutes = divmod(minutes + 1, 60)
-    return ":".join(("{:02d}".format(n) for n in (hours + extra_hours, minutes, seconds)))
-
-########
-
-
-def wait_for_job_ids(job_ids, queue, project, timeslot, wkdir):
-    hold_script = os.path.join(wkdir, "Hold_job_exoncov_depth.sh")
-    with open(hold_script, "w") as f:
-        f.write("echo Finished" + "\n")
-    qsub = "qsub -cwd -q {queue} {project} -l h_rt={timeslot} -l h_vmem=1G -hold_jid {hold_job_ids} {hold_script}".format(
-        queue=queue,
-        project="-P {}".format(project) if project else "",
-        timeslot=one_more_minute(timeslot),
-        hold_job_ids=",".join(job_ids),
-        hold_script=hold_script,
-    )
-    hold_job_id = commands.getoutput(qsub).split()[2]
-    test = commands.getoutput("qstat -j " + hold_job_id)
-    while True:
-        if "do not exist" in test:
-            break
-        else:
-            time.sleep(5)
-            test = commands.getoutput("qstat -j " + hold_job_id)
-
-
-########
-
-
-def submit_jobs(job_list, queue, project, timeslot, max_mem, threads, wkdir):
-    job_ids = []
-    for job in job_list:
-        qsub = "qsub -q {queue} {project} -l h_rt={timeslot} -l h_vmem={max_mem}G -R y -cwd -pe threaded {threads} {job}".format(
-            queue=queue,
-            project="-P {}".format(project) if project else "",
-            timeslot=timeslot,
-            max_mem=max_mem,
-            threads=threads,
-            job=job,
-        )
-        job_id = commands.getoutput(qsub).split()[2]
-        job_ids.append(job_id)
-    wait_for_job_ids(job_ids, queue, project, timeslot, wkdir)
-
-########
-
-
-def make_Exon_stats(sambamba, wkdir, threads, flanks, mq, bq, timeslot, input_files, queue, project, max_mem):
-    exoncov_files = []
-    job_list = []
-    for job_num, bam_file in enumerate(input_files, start=1):
-        job, out_file = Write_SH(job_num, wkdir, sambamba, bam_file, bq, mq, L_list, threads, bed_file)
-        job_list.append(job)
-        exoncov_files.append(out_file)
-
-    if len(job_list) == 0:
-        sys.exit("No BAM files detected")
-    else:
-        submit_jobs(job_list, queue, project, timeslot, max_mem, threads, wkdir)
-    return exoncov_files
-
-########
-
-
-def make_Dic_Trans(exoncov, column):
-    dic_trans = {}
-    for line in exoncov:
-        splitline = line.split()
-        if "#" not in splitline[0]:  # skip header
-            for item in splitline[column].split(":"):  # split on multiple transcripts (must be ":" seperated!)
-                try:
-                    dic_trans[item]
-                    dic_trans[item] += [splitline]
-                except:
-                    dic_trans[item] = [splitline]
-    return dic_trans
-
-#######
-
-
-def make_Transcript_stats(exoncov_files, L_bed, L_list, column, NM_ENS_dic):
-    error_file = open("error_file.out", "w")
-    dic_panel = {}
-    error_dic = {}
-    transcript_files = []
-    for file in exoncov_files:
-        exoncov = open(str(file), "r").readlines()
-        dic_trans = make_Dic_Trans(exoncov, column)  # make dictionary for transcripts with all exons
-        transcript_list = []
-        for item in dic_trans:
-            if item != "NA":	# if transcript name is NA, but still in the BED file i.e. PAR genes)
-                final_list = []
-                for exon in dic_trans[item]:
-                    list = []
-                    # Gene, chromosome, from, to, interval (too hardcoded, change?)
-                    list += item, exon[4], exon[0], exon[1], exon[2], int(exon[2]) - int(exon[1])
-                    # add number of bases covered in total for target
-                    list += [int("%.0f" % float(float(int(exon[2]) - int(exon[1])) * (float(exon[8]))))]
-                    # int(L_bed+3)-1)= length BED file + 3 output fields sambamaba (-1 for offset). len(L_list) = values as input -L option sambamba
-                    for cov in exon[(int(L_bed + 3) - 1):((int(L_bed + 3) - 1) + int(len(L_list)))]:
-                        bases = ((int(exon[2]) - int(exon[1])) * float(cov))
-                        list.append(float(bases))
-                    list.append(exon[total_length - 1])  # last value = sample name
-                    final_list.append(list)
-                if len(final_list) == 1:
-                    printline = final_list[0]
-                    printline += [int("1")]  # add number of exons to last column
-                else:
-                    chr = str(final_list[0][2])
-                    start = int(final_list[0][3])
-                    stop = int(final_list[0][4])
-                    x = 0
-                    for region in final_list[1:]:  # [1:] because first exon already covered
-
-                        if start < stop and int(region[3]) < int(region[4]) and start < int(region[3]) and stop < int(region[4]) and chr == str(region[2]):
-                            if x == 0:
-                                printline = final_list[0]
-                                printline += [int("1")]  # add number of exons to last column
-                                x = 1
-                            printline[4] = int(region[4])  # replace old stop by new stop
-                            y = 0
-                            while y < len(L_list) + 2:  # +2 for length and total_bases
-                                printline[5 + y] += float(region[5 + y])
-                                y += 1
-                            printline[-1] += 1
-                            chr = str(region[2])
-                            start = int(region[3])
-                            stop = int(region[4])
-                        else:
-                            printline = ""
-                            try:
-                                error_dic[item]
-                            except:
-                                error_dic[item] = str(region[2]), region[-1]
-
-                if len(printline) > 0:  # convert bases covered >X to percentage based on total transcript length
-                    transcript_line = [printline[0]]
-                    try:
-                        transcript_line += [NM_ENS_dic[str(printline[0])]]  # use gene name if transcript is found in NM file!
-                    except:
-                        transcript_line += [printline[1]]  # otherwise, use gene name of BED file. This can include multiple names seperated by ":"
-
-                    transcript_line += printline[2:5]
-                    transcript_line += [str(printline[-1])]
-                    transcript_line += [str("%.0f" % float(printline[5]))]  # add number of total_bases of total bases for combined exons
-                    y = 0
-                    while y < len(L_list) + 1:  # +1 for mean coverage column
-                        transcript_line += [str(float(float(printline[6 + y]) / float(printline[5])))]
-                        y += 1
-                    transcript_line += [printline[-2]]
-                    transcript_list += [transcript_line]
-                    printline = ""
-
-        transcript_list.sort(key=lambda x: (x[2], int(x[3])))
-        write_file = open(str(transcript_list[0][-1]) + "_transcript_coverage.tsv", "w")  # Output file for transcript coverage
-        transcript_files += [str(transcript_list[0][-1]) + "_transcript_coverage.tsv"]
-        write_file.write("#Transcript\tGene\tChr\tStart\tStop\t#exons\tTotal_bases\tMean_Coverage\t")
-        for item in L_list:
-            write_file.write(">" + str(item) + "\t")
-        write_file.write("Sample\n")
-        for item in transcript_list:
-            for sub in item:
-                write_file.write(str(sub) + "\t")
-            write_file.write("\n")
-        write_file.close()
-        print "\tFinished Transcript coverage for sample: " + str(transcript_list[0][-1])
-        for item, error in error_dic.items():
-            error_file.write("Transcript has multiple hits in the genome: " + str(item) + " from sample " + str(error[1]) + "\n")
-    error_file.close()
-    return transcript_files, dic_trans, error_dic
-
-########
-
-
-def check_Longer(dic, splititem, pref, pref_gene_dic, gene_dic):
-    if "NM_" in splititem[0]:
-        if int(splititem[6]) > int(dic[splititem[1]][1]):  # replace item if longer transcript
-            dic[splititem[1]] = [splititem[0], splititem[6], splititem[5], pref]
-        elif int(splititem[6]) == int(dic[splititem[1]][1]):  # replace item if transcript is equal, but less exons (will this ever happen??)
-            if int(splititem[5]) > int(dic[splititem[1]][2]):
-                dic[splititem[1]] = [splititem[0], splititem[6], splititem[5], pref]
-    else:  # if not NM transcript
-        x = 0
-        for item in gene_dic[splititem[1]]:
-            if "NM_" in item:
-                x += 1
-        if x == 0:
-            if int(splititem[6]) > int(dic[splititem[1]][1]):  # replace item if longer transcript
-                dic[splititem[1]] = [splititem[0], splititem[6], splititem[5], pref]
-            elif int(splititem[6]) == int(dic[splititem[1]][1]):  # replace item if transcript is equal, but less exons (will this ever happen??)
-                if int(splititem[5]) > int(dic[splititem[1]][2]):
-                    dic[splititem[1]] = [splititem[0], splititem[6], splititem[5], pref]
-                else:
-                    pass
-            else:
-                pass
-    return(dic)
-
-#########
-
-
-def get_Longest_Transcript(transcript_files, pref_gene_dic, pref_dic, gene_dic):
-    # longest transcript needs to be determined for only 1 sample as BED files used are the same!
-    transcript = open(str(transcript_files[0]), "r").readlines()
-    dic = {}
-    for item in transcript:
-        if "#" not in item:
-            splititem = item.split()
-            try:
-                pref_dic[splititem[0]]
-                try:
-                    pref_gene_dic[pref_dic[splititem[0]][0]]
-                    if len(pref_gene_dic[pref_dic[splititem[0]][0]]) > 1:
-                        pref = "no"  # >>> go for longest transcript
-                    else:
-                        pref = "yes"
-                        dic[splititem[1]] = [splititem[0], splititem[6], splititem[5], str(pref)]  # Transcipt is preferred, push into dictionary.
-                except:
-                    pref = "no"  # >>> go for longest transcript
-            except:
-                pref = "no"  # >>> go for longest transcript
-
-            if pref == "no":  # only when preferred transcript is not known/ unclear due to multiple transcripts.
-                try:
-                    dic[splititem[1]]
-                    if dic[splititem[1]][3] == "yes":
-                        pass  # There is already a preferred transcript in the dictionary, so skip
-                    else:
-                        dic = check_Longer(dic, splititem, pref, pref_gene_dic, gene_dic)
-                except:
-                    if "NM_" in splititem[0]:  # only include NM transcripts! This is the first entry for NM.
-                        dic[splititem[1]] = [splititem[0], splititem[6], splititem[5], str(pref)]
-                    else:
-                        x = 0
-                        try:
-                            for item in gene_dic[splititem[1]]:
-                                if "NM_" in item:
-                                    x += 1
-                            if x == 0:
-                                dic[splititem[1]] = [splititem[0], splititem[6], splititem[5], str("no")]
-                        except:
-                            print "Error, gene not found", splititem[1]
-    return dic
-
-###########
-
-
-def pref_Dic(preferred):
-    pref_dic = {}
-    for line in preferred:
-        if "#" not in line:
-            splitline = line.split()
-            try:
-                pref_dic[splitline[1].split(".")[0]]
-                # prevent double entries because of missing version in transcript ID
-                if pref_dic[splitline[1].split(".")[0]][1] == splitline[1].split(".")[0]:
-                    pass
-                else:
-                    pref_dic[splitline[1].split(".")[0]] += [splitline[0]]
-            except:
-                pref_dic[splitline[1].split(".")[0]] = [splitline[0]]
-    return pref_dic
-
-#############
-
-
-def pref_Gene_Dic(pref_dic):
-    pref_gene_dic = {}
-    for item in pref_dic:
-        try:
-            pref_gene_dic[pref_dic[item][0]] += [item]
-        except:
-            pref_gene_dic[pref_dic[item][0]] = [item]
-    return pref_gene_dic
-
-
-#############
-
-def gene_Dic(dic_trans):
-    gene_dic = {}
-    for item in dic_trans:
-        for line in dic_trans[item]:
-            for gene in line[1].split(":"):
-                try:
-                    gene_dic[gene]
-                    gene_dic[gene] = unique(gene_dic[gene] + [item])
-                except:
-                    gene_dic[gene] = [item]
-    return gene_dic
-
-###########
-
-
-def make_NM_ENS_dic(hgnc):
-    try:  # make dictionary of all known ENST/NM to HGNC
-        NM_ENS_dic = {}
-        NM_gene = open(str(hgnc), "r").readlines()
-        for line in NM_gene:
-            splitline = line.split()
-            if "#" not in line:
-                try:
-                    NM_ENS_dic[splitline[1]]
-                    print "Warning: transcript has been found more than once:" + str(splitline[1])
-                except:
-                    NM_ENS_dic[splitline[1]] = splitline[0]
-    except:
-        sys.exit("NM file not found")
-
-    return NM_ENS_dic
-
-#########
-
-
-def calc_Panel_Cov(transcript_files):
-    for file in transcript_files:
-        print "\nWorking on gene panels for sample " + str(file.split("_")[0])
-        trans = open(file, "r").readlines()
-        list = []
-        for line in trans:
-            splitline = line.split()
-            if "#" not in splitline[0]:
-                try:
-                    dic[splitline[1]]
-                    if dic[splitline[1]][0] == splitline[0]:
-                        list += [splitline]
-                except:
-                    error_collection.write("Gene does not exist in transcript file! " + str(splitline[1]) + "\n")
-
-        dic_preferred = {}
-        write_file1 = open(str(file[:-24]) + "_preferred_transcripts_coverage.tsv", "w")
-        write_file1.write("#Preferred_transcript\tGene\tChr\tStart\tStop\tExons\tTotal_bases\tMean_Coverage\t")
-        for cover in L_list:
-            write_file1.write(">" + str(cover) + "\t")
-        write_file1.write("Sample" + "\n")
-        for item in list:
-            try:
-                dic_preferred[item[1]]
-            except:
-                dic_preferred[item[1]] = item
-            for line in item:
-                write_file1.write(str(line) + "\t")
-            write_file1.write("\n")
-        write_file1.close()
-
-        print "Working on coverage of gene panels "
-        write_file2 = open(str(file.split("_")[0]) + "_gene_panel_coverage_all.tsv", "w")
-        printline = "Gene_panel\tDescription\tTotal_size(bp)\tAverage_Coverage\t"
-        for value in L_list:
-            printline += ">" + str(value) + "\t"
-        printline += "Genes_in_panel\tSample\tMissing_genes_in_panel"
-
-        all_genes = []
-        for item in dic_preferred:
-            all_genes += [item]
-
-        write_file2.write(printline + "\n")
-        for line in panel_list:
-            if "#" in line:
-                pass
-            else:
-                splitline = line.split()
-                list = []
-                total_list = [0] * (len(L_list) + 6)
-                total_list[0:2] = splitline[0:2]
-                incomplete = []
-                if splitline[2] == "ALL":
-                    genes = all_genes  # Use list of all genes here to calculate coverage of the exome!
-                    pass
-                else:
-                    genes = splitline[2].split(",")
-                    genes = unique(genes)  # make gene list unique
-
-                for item in genes:
-                    try:
-                        dic_preferred[item]
-                        x = 3
-                        for value in dic_preferred[item][7:7 + 1 + int(len(L_list))]:  # +1 because of avr coverage
-                            trans_bases = float(dic_preferred[item][6])
-                            prev_trans_bases = float(total_list[2])
-                            total_bases = float(dic_preferred[item][6]) * float(value)
-                            prev_total_bases = float(total_list[2]) * float(total_list[x])
-                            new_cov = float((total_bases + prev_total_bases) / (trans_bases + prev_trans_bases))
-                            total_list[x] = new_cov
-                            x += 1
-                        total_list[2] += int(dic_preferred[item][6])
-                        total_list[x] = splitline[2]
-                    except:
-                        error_collection.write("Gene " + str(item) + " does not exist in Gene-panel " + str(splitline[0]) + "\n")
-                        incomplete += [str(item)]
-                total_list[x + 1] = file.split("_")[0]
-
-                if len(incomplete) == 0:
-                    for item in total_list:
-                        write_file2.write(str(item) + "\t")
-                    write_file2.write("complete\n")
-
-                    try:
-                        panel_coverage[total_list[0]]
-                        panel_coverage[total_list[0]] += [total_list + ["complete"]]
-                    except:
-                        panel_coverage[total_list[0]] = [total_list + ["complete"]]
-                else:
-                    for item in total_list:
-                        write_file2.write(str(item) + "\t")
-                    write_file2.write("incomplete")
-                    for item in incomplete:
-                        write_file2.write("_" + str(item))
-                    try:
-                        panel_coverage[total_list[0]]
-                        panel_coverage[total_list[0]] += [total_list + ["incomplete"]]
-                    except:
-                        panel_coverage[total_list[0]] = [total_list + ["incomplete"]]
-                    write_file2.write("\n")
-        write_file2.close()
-    return panel_coverage
-
-########
-
-
-def make_html(transcript_files, pwd):  # Print all Gen-panel per sample results in a HTML page
-    def Color(value):
-        color_map = ("#FF0000", "#FF2000", "#FF4000", "#FF6000", "#FF8000", "#FF9900", "#FFAA00", "#FFCC00",
-                     "#FFDD00", "#FFFF00", "#DDFF00", "#CCFF00", "#AAFF00", "#99FF00", "#60FF00", "#20FF00", "#00CC00")
-        limit_map = ("20", "25", "30", "35", "40", "45", "50", "55", "60", "65", "70", "75", "80", "85", "90", "95", "100")
-        x = 0
-        color = color_map[0]
-        for item in limit_map:
-            if float(item) <= float(value):
-                color = color_map[x]
-            x += 1
-        return color
-    html_files = []
-    for file in transcript_files:
-        HTML_file = open(os.path.join(wkdir, file.split("_")[0] + ".html"), "w")
-        html_files.append(file.split("_")[0] + ".html")
-        sample = file.split("_")[0]
-        file = open(file.split("_")[0] + "_gene_panel_coverage_all.tsv", "r").readlines()
-        HTML_file.write(
-            "<!DOCTYPE html>\n<html>\n<head>\n<style>\ntable, th, td {\n    border: 1px solid grey;\n    border-collapse: collapse;\n}\nth, td {\n    padding: 1px;\n    text-align: center;\n}\ntable th        {\n    background-color: lightgrey;\n    color: black;\n}\n\n</style>\n</head>\n<body>\n\n<table style=\"width:100%\">\n")
-        HTML_file.write("<caption><font size=6>Sample=" + str(sample) + " Run=" + str(pwd) + "</font></caption>\n")
-        for line in file:
-            incomplete = []
-            if "Missing_genes_in_panel" in line:  # = header
-                HTML_file.write("<tr>\n")
-                splitline = line.split()[0:-3]
-                for item in splitline[0:4]:
-                    HTML_file.write(" <th>\t" + str(item) + "\t</th>\n")
-                for item in splitline[4:]:
-                    HTML_file.write(" <th>\t" + str(item) + "\t</th>\n")
-                HTML_file.write("</tr>\n")
-
-            elif "incomplete" in line:  # = skip incomplete gen-panels
-                incomplete += line.split()[0:2]
-                pass
-            else:  # fill HTML cells
-                HTML_file.write("<tr>\n")
-                splitline = line.split()[0:-2]
-                for item in splitline[0:3]:  # Column 1-3: Gene_panel/Decription/Total_size
-                    HTML_file.write(" <td>\t" + str(item) + "\t</td>\n")
-
-                if float(splitline[3]) < 50:  # Column 4: Coverage
-                    HTML_file.write(" <td BGCOLOR=\" #FF0000  \" >\t" + str("%.2f" % float(splitline[3])) + "\t</td>\n")
-                elif float(splitline[3]) >= 50 and float(splitline[3]) < 100:
-                    HTML_file.write(" <td BGCOLOR=\" #FF9900  \" >\t" + str("%.2f" % float(splitline[3])) + "\t</td>\n")
-                elif float(splitline[3]) >= 100 and float(splitline[3]) < 200:
-                    HTML_file.write(" <td BGCOLOR=\" #AAFF00  \" >\t" + str("%.2f" % float(splitline[3])) + "\t</td>\n")
-                elif float(splitline[3]) >= 200:
-                    HTML_file.write(" <td BGCOLOR=\" #00CC00 \" >\t" + str("%.2f" % float(splitline[3])) + "\t</td>\n")
-
-                for item in splitline[4:4 + int(len(L_list))]:  # Column 5- end:  coverage percentage
-                    color = Color(item)
-                    HTML_file.write(" <td BGCOLOR=\"" + str(color) + "\">\t" + str("%.2f" % float(item)) + "\t</td>\n")
-                HTML_file.write("</tr>\n")
-        HTML_file.write("</table>\n</body>\n")
-        HTML_file.close()
-    return html_files
-
-###########
-
-
-def glob_move(source_glob, dest_dir):
-    for f in glob.glob(source_glob):
-        shutil.move(f, dest_dir)
-
-###########
-
-
-def cleanup_results(results_dir, exoncov_files, html_files):
-    if os.path.isdir(results_dir):
-        shutil.rmtree(results_dir)
-
-    for sub_dir in ["Exons", "All_transcripts", "Preferred_transcripts", "Gene_panel_coverage_sample", "SH"]:
-        d = os.path.join(results_dir, sub_dir)
-        if not os.path.isdir(d):
-            os.makedirs(d)
-
-    glob_move(r"*preferred_transcripts_coverage.tsv", os.path.join(results_dir, "Preferred_transcripts"))
-    glob_move(r"*transcript_coverage.tsv", os.path.join(results_dir, "All_transcripts"))
-    glob_move(r"*gene_panel_coverage_all.tsv", os.path.join(results_dir, "Gene_panel_coverage_sample"))
-    glob_move(r"*coverage_*.tsv", results_dir)
-    glob_move(r"*error*", results_dir)
-    glob_move(r"Depth_job*sh*", os.path.join(results_dir, "SH"))
-    glob_move(r"Hold_job_exoncov_depth*sh*", os.path.join(results_dir, "SH"))
-
-    for f in html_files:
-        shutil.move(f, results_dir)
-
-    for f in exoncov_files:
-        shutil.move(f, os.path.join(results_dir, "Exons"))
-###########
-
-
-def find_input_files(wkdir, search_pattern):
-    input_files = []
-    bam_files = commands.getoutput("find {} -iname '*bam'".format(wkdir)).split()
-    for bam_file in bam_files:
-        match = re.search(search_pattern, bam_file)  # For Illumina data only via IAP
-        if match:
-            input_files.append(bam_file)
-    return input_files
-
-
-#########################################
-
-class MultipleOption(Option):
-    ACTIONS = Option.ACTIONS + ("extend",)
-    STORE_ACTIONS = Option.STORE_ACTIONS + ("extend",)
-    TYPED_ACTIONS = Option.TYPED_ACTIONS + ("extend",)
-    ALWAYS_TYPED_ACTIONS = Option.ALWAYS_TYPED_ACTIONS + ("extend",)
-
-    def take_action(self, action, dest, opt, value, values, parser):
-        if action == "extend":
-            values.ensure_value(dest, []).append(value)
-        else:
-            Option.take_action(self, action, dest, opt, value, values, parser)
-
-#########################################
-
-
-if __name__ == "__main__":
-    parser = OptionParser()
-    group = OptionGroup(parser, "Main options")
-
-    ######
-    #group.add_option("-i", default="dedup.bam$",metavar="[FILE]",dest="input_files", help="Input BAM file(s)[default = search for dedup.bam$]")
-
-    PROG = os.path.basename(os.path.splitext(__file__)[0])
-    long_commands = ('categories')
-    short_commands = {'cat': 'categories'}
-    parser = OptionParser(option_class=MultipleOption, usage='usage: %prog ', version='%s' % (PROG))
-    parser.add_option("-o", default="Exoncov_v3", dest="exoncov_folder", metavar="[PATH]", help="full name of output folder [default = Exoncov_v3]")
-    parser.add_option('-d', default="dedup.bam$", type="string", dest='search_pattern',
-                      metavar='[FILE]', help="Search pattern for BAM file(s)(dedup.bam$[default]|dedup.realigned.bam$)")
-    parser.add_option('-i', action="extend", type="string", dest='input_files', metavar='[FILE]', help="Input BAM file(s)[default = off]")
-    parser.add_option("-a", default="02:00:00", dest="timeslot", metavar="[INT]", help="timeslot used for qsub [default = 02:00:00]")
-    parser.add_option("--queue", default="all.q", dest="queue", metavar="[STRING]", help="SGE queue [default = all.q]")
-    parser.add_option("--project", metavar="[STRING]", help="SGE project [default = SGE default]")
-    parser.add_option("-c", default="off", dest="max_mem", metavar="[INT]", help="memory reserved for qsub [default =  off (=threads*10G)]")
-
-    parser.add_option("-b", default="/hpc/cog_bioinf/diagnostiek/production/Dx_tracks/Tracks/ENSEMBL_UCSC_merged_collapsed_sorted_v3_20bpflank.bed",
-                      dest="bed_file", metavar="[PATH]", help="full path to BED file [default = [master]/ENSEMBL_UCSC_merged_collapsed_sorted_v3_20bpflank.bed]")
-    parser.add_option("-n", default="/hpc/cog_bioinf/diagnostiek/production/Dx_tracks/Exoncov/NM_ENSEMBL_HGNC.txt", dest="hgnc_trans_file",
-                      metavar="[PATH]", help="full path to file with the link between GENE (HGNC) and all known NM/ENST transcripts [default = [master]/NM_ENSEMBL_HGNC.txt]")
-
-    parser.add_option("-p", default="/hpc/cog_bioinf/diagnostiek/production/Dx_tracks/Exoncov/Preferred_transcript_list.txt", dest="pref_file",
-                      metavar="[PATH]", help="full path to Preferred transcript file [default = [master]/Preferred_transcript_list.txt]")
-    parser.add_option("-l", default="/hpc/cog_bioinf/diagnostiek/production/Dx_tracks/Exoncov/gpanels.txt", dest="panel_list",
-                      metavar="[PATH]", help="full path to Gene panel file [default = [master]/gpanels.txt]")
-    parser.add_option("-s", default="/hpc/local/CentOS7/cog_bioinf/sambamba_v0.6.5/sambamba_v0.6.5", dest="sambamba",
-                      metavar="[PATH]", help="full path to sambamba [default = /hpc/local/CentOS7/cog_bioinf/sambamba_v0.6.5/sambamba_v0.6.5]")
-    parser.add_option("-w", default="./", dest="wkdir", metavar="[PATH]", help="full path for  working directory [default = ./]")
-    parser.add_option("-t", default=4, dest="threads", metavar="[INT]", help="number of threads [default = 4]")
-    parser.add_option("-f", default=20, dest="flanks", metavar="[INT]", help="### currently disabled!### size of flanks in bp [default = 20]")
-    parser.add_option("-k", default=7, dest="transcript_column", metavar="[INT]",
-                      help="column in BED file that contains the transcripts [default = 7]")
-    parser.add_option("-q", default=10, dest="bq", metavar="[INT]", help="minimum base quality used [default = 10]")
-    parser.add_option("-m", default=20, dest="mq", metavar="[INT]", help="minimum mapping quality used [default = 20]")
-    parser.add_option("-e", default="off", dest="exon_start", choices=['on','off'], metavar="[STRING]", help="start analysis from Exon files, not from BAM files [default = off]")
-
-    if len(sys.argv) == 1:
-        parser.parse_args(['--help'])
-    (opt, args) = parser.parse_args()
-    threads = int(opt.threads)
-    if str(opt.max_mem) == "off":
-        max_mem = int(threads) * 10
-    else:
-        max_mem = int(opt.max_mem)
-
-    bed_file = opt.bed_file
-    hgnc = opt.hgnc_trans_file
-    preferred = open(str(opt.pref_file), "r").readlines()
-    panel_list = open(str(opt.panel_list), "r").readlines()
-    L_list = [1, 5, 10, 15, 20, 30, 40, 50, 75, 100, 200]  # List of -L parameters for Sambamba
-    L_bed = int(len(open(str(bed_file), "r").readline().split()))  # number of columns in BED file. Needed later on for correct positions in lists.
-    total_length = len(L_list) + L_bed + 3  # total length of list (3 = total reads column sambamba + avr coverage sambamba + sample name)
-    hgnc = opt.hgnc_trans_file
-    sambamba = str(opt.sambamba)
-    wkdir = str(opt.wkdir)
-    flanks = int(opt.flanks)  # not incorperated yet!
-    column = int(opt.transcript_column) - 1
-    NM_ENS_dic = make_NM_ENS_dic(hgnc)  # make dictionary of all known ENST/NM to HGNC
-    error_collection = open("error_collection_run", "w")
-    bq = str(opt.bq)
-    mq = str(opt.mq)
-    timeslot = str(opt.timeslot)
-    queue = str(opt.queue)
-    exoncov_folder = str(opt.exoncov_folder)
-
-    if not opt.input_files:
-        input_files = find_input_files(wkdir, opt.search_pattern)
-    else:
-        input_files = opt.input_files
-
-    if str(opt.exon_start)=="off": # start from BAM file
-        print "Working on Exon coverage ({})".format(input_files)
-        exoncov_files = make_Exon_stats(sambamba, wkdir, threads, flanks, mq, bq, timeslot, input_files, queue, opt.project,
-                                    max_mem)  # Make Exon coverage file for each dedup.realigned.bam file
-    elif str(opt.exon_start)=="on": # start from Exoncov file
-        action="find -iname \"*_exon_coverage.tsv\""
-        exoncov_files=commands.getoutput("find -iname \"*_exon_coverage.tsv\"").split()
-        new_files=[]
-        for file in exoncov_files:
-            os.system("sed -i \'s/,/\./g' "+ str(file))
-            os.system("cp "+str(file)+ " "+ str(wkdir))
-            new_files.append(str(wkdir)+str(file).split("/")[-1])
-        exoncov_files=new_files
-        exoncov_folder = str(opt.exoncov_folder)+"_from_exoncov"
-
-    print "Working on Transcript coverage ({})".format(exoncov_files)
-    # Combine the coverage of each exon for all transcripts in the BAM file.
-    trans_stats = make_Transcript_stats(exoncov_files, L_bed, L_list, column, NM_ENS_dic)
-    transcript_files = trans_stats[0]
-    exoncov = open(str(transcript_files[0]), "r").readlines()
-    dic_trans = make_Dic_Trans(exoncov, 0)  # remake dic_tranc for _transcript_coverage.tsv file to remove redundant transcripts
-    gene_dic = gene_Dic(dic_trans)  # make dictionary for all transcript for each genes.
-    pref_dic = pref_Dic(preferred)  # make dictionary for preferred transcripts
-    pref_gene_dic = pref_Gene_Dic(pref_dic)  # make dictionary for all genes of preferred transcripts
-
-    print "Working on preferred Transcript ({})".format(transcript_files)
-    # get preferred transcript, or if not known, the longest NM or ENST transcript.
-    dic = get_Longest_Transcript(transcript_files, pref_gene_dic, pref_dic, gene_dic)
-    panel_coverage = {}
-
-    pwd = commands.getoutput("pwd").split("/")[-1]  # Assumes last folder in PWD is the run name.
-    print "Working on gene panel coverage"
-    panel_coverage = calc_Panel_Cov(transcript_files)
-    html_files = make_html(transcript_files, pwd)
-    x = 0
-    print "Working on gene-panels"
-    F_list = ["Coverage"] + L_list
-    for cov in F_list:
-        write_file3 = open(str(pwd) + "_coverage_" + str(cov) + ".tsv", "w")
-        write_list = []
-        for item in panel_list:   # print same order as in other Gene_panel file
-            if "#" not in item:
-                list = []
-                list = panel_coverage[item.split()[0]][0][0:2]
-                sample_list = ["Gene_panel", "Description"]
-                for line in panel_coverage[item.split()[0]]:
-                    if str(line[-1]) == "complete":
-                        list += ["%.2f" % float(line[x + 3])]
-                    else:
-                        list += ["NA"]
-                    sample_list += [line[-2]]
-                write_list += [list]
-        x += 1
-        for item in sample_list:
-            write_file3.write(str(item) + "\t")
-        write_file3.write("\n")
-        for item in write_list:
-            for col in item:
-                write_file3.write(str(col) + "\t")
-            write_file3.write("\n")
-        write_file3.close()
-    error_collection.close()
-    cleanup_results(os.path.join(wkdir, exoncov_folder), exoncov_files, html_files)
-    print("\n################\nScript completed\n################")
->>>>>>> 3797e73f
+    manager.run()